/*---------------------------------------------------------------------------------------------
 *  Copyright (c) Microsoft Corporation. All rights reserved.
 *  Licensed under the Source EULA. See License.txt in the project root for license information.
 *--------------------------------------------------------------------------------------------*/

import * as os from 'os';
import * as minimist from 'minimist';
import * as assert from 'assert';
import { firstIndex } from 'vs/base/common/arrays';
import { localize } from 'vs/nls';
import { ParsedArgs } from '../common/environment';
import { isWindows } from 'vs/base/common/platform';
import product from 'vs/platform/node/product';
import { MIN_MAX_MEMORY_SIZE_MB } from 'vs/platform/files/common/files';

const options: minimist.Opts = {
	string: [
		// {{SQL CARBON EDIT}}
	    'database',
	    'server',
		'user',
		// {{SQL CARBON EDIT}} - End
		'locale',
		'user-data-dir',
		'extensions-dir',
		'folder-uri',
		'file-uri',
		'remote',
		'extensionDevelopmentPath',
		'extensionTestsPath',
		'install-extension',
		'disable-extension',
		'uninstall-extension',
		'debugId',
		'debugPluginHost',
		'debugBrkPluginHost',
		'debugSearch',
		'debugBrkSearch',
		'enable-proposed-api',
		'export-default-configuration',
		'install-source',
		'upload-logs',
		'driver',
<<<<<<< HEAD
		'trace-category-filter',
		'trace-options',
		'_'
=======
		// {{SQL CARBON EDIT}}
	    'database',
	    'server',
		'user',
		'command'
		// {{SQL CARBON EDIT}}
>>>>>>> 3ae32ab0
	],
	boolean: [
		// {{SQL CARBON EDIT}}
		'aad',
		'integrated',
		// {{SQL CARBON EDIT}} - End
		'help',
		'version',
		'wait',
		'diff',
		'add',
		'goto',
		'new-window',
		'unity-launch',
		'reuse-window',
		'open-url',
		'performance',
		'prof-startup',
		'verbose',
		'logExtensionHostCommunication',
		'disable-extensions',
		'list-extensions',
		'show-versions',
		'nolazy',
		'issue',
		'skip-getting-started',
		'skip-release-notes',
		'sticky-quickopen',
		'disable-restore-windows',
		'disable-telemetry',
		'disable-updates',
		'disable-crash-reporter',
		'skip-add-to-recently-opened',
		'status',
		'file-write',
		'file-chmod',
		'driver-verbose',
		'trace'
	],
	alias: {
		add: 'a',
		help: 'h',
		version: 'v',
		wait: 'w',
		diff: 'd',
		goto: 'g',
		status: 's',
		'new-window': 'n',
		'reuse-window': 'r',
		performance: 'p',
		'disable-extensions': 'disableExtensions',
		'extensions-dir': 'extensionHomePath',
		'debugPluginHost': 'inspect-extensions',
		'debugBrkPluginHost': 'inspect-brk-extensions',
		'debugSearch': 'inspect-search',
		'debugBrkSearch': 'inspect-brk-search',
		// {{SQL CARBON EDIT}}
		database: 'D',
		integrated: 'E',
		server: 'S',
		user: 'U',
		command : 'c',
		// {{SQL CARBON EDIT}}
	}
};

function validate(args: ParsedArgs): ParsedArgs {
	if (args.goto) {
		args._.forEach(arg => assert(/^(\w:)?[^:]+(:\d*){0,2}$/.test(arg), localize('gotoValidation', "Arguments in `--goto` mode should be in the format of `FILE(:LINE(:CHARACTER))`.")));
	}

	if (args['max-memory']) {
		assert(args['max-memory'] >= MIN_MAX_MEMORY_SIZE_MB, `The max-memory argument cannot be specified lower than ${MIN_MAX_MEMORY_SIZE_MB} MB.`);
	}

	return args;
}

function stripAppPath(argv: string[]): string[] | undefined {
	const index = firstIndex(argv, a => !/^-/.test(a));

	if (index > -1) {
		return [...argv.slice(0, index), ...argv.slice(index + 1)];
	}
	return undefined;
}

/**
 * Use this to parse raw code process.argv such as: `Electron . --verbose --wait`
 */
export function parseMainProcessArgv(processArgv: string[]): ParsedArgs {
	let [, ...args] = processArgv;

	// If dev, remove the first non-option argument: it's the app location
	if (process.env['VSCODE_DEV']) {
		args = stripAppPath(args) || [];
	}

	return validate(parseArgs(args));
}

/**
 * Use this to parse raw code CLI process.argv such as: `Electron cli.js . --verbose --wait`
 */
export function parseCLIProcessArgv(processArgv: string[]): ParsedArgs {
	let [, , ...args] = processArgv;

	if (process.env['VSCODE_DEV']) {
		args = stripAppPath(args) || [];
	}

	return validate(parseArgs(args));
}

/**
 * Use this to parse code arguments such as `--verbose --wait`
 */
export function parseArgs(args: string[]): ParsedArgs {
	return minimist(args, options) as ParsedArgs;
}

const optionsHelp: { [name: string]: string; } = {
	'-d, --diff <file> <file>': localize('diff', "Compare two files with each other."),
	'-a, --add <dir>': localize('add', "Add folder(s) to the last active window."),
	'-g, --goto <file:line[:character]>': localize('goto', "Open a file at the path on the specified line and character position."),
	'-n, --new-window': localize('newWindow', "Force to open a new window."),
	'-r, --reuse-window': localize('reuseWindow', "Force to open a file or folder in an already opened window."),
	'-w, --wait': localize('wait', "Wait for the files to be closed before returning."),
	'--locale <locale>': localize('locale', "The locale to use (e.g. en-US or zh-TW)."),
	'--user-data-dir <dir>': localize('userDataDir', "Specifies the directory that user data is kept in. Can be used to open multiple distinct instances of Code."),
	'-v, --version': localize('version', "Print version."),
	'-h, --help': localize('help', "Print usage.")
};

const extensionsHelp: { [name: string]: string; } = {
	'--extensions-dir <dir>': localize('extensionHomePath', "Set the root path for extensions."),
	'--list-extensions': localize('listExtensions', "List the installed extensions."),
	'--show-versions': localize('showVersions', "Show versions of installed extensions, when using --list-extension."),
	'--uninstall-extension (<extension-id> | <extension-vsix-path>)': localize('uninstallExtension', "Uninstalls an extension."),
	'--install-extension (<extension-id> | <extension-vsix-path>)': localize('installExtension', "Installs or updates the extension. Use `--force` argument to avoid prompts."),
	'--enable-proposed-api (<extension-id>)': localize('experimentalApis', "Enables proposed API features for extensions. Can receive one or more extension IDs to enable individually.")
};

const troubleshootingHelp: { [name: string]: string; } = {
	'--verbose': localize('verbose', "Print verbose output (implies --wait)."),
	'--log <level>': localize('log', "Log level to use. Default is 'info'. Allowed values are 'critical', 'error', 'warn', 'info', 'debug', 'trace', 'off'."),
	'-s, --status': localize('status', "Print process usage and diagnostics information."),
	'-p, --performance': localize('performance', "Start with the 'Developer: Startup Performance' command enabled."),
	'--prof-startup': localize('prof-startup', "Run CPU profiler during startup"),
	'--disable-extensions': localize('disableExtensions', "Disable all installed extensions."),
	'--disable-extension <extension-id>': localize('disableExtension', "Disable an extension."),
	'--inspect-extensions': localize('inspect-extensions', "Allow debugging and profiling of extensions. Check the developer tools for the connection URI."),
	'--inspect-brk-extensions': localize('inspect-brk-extensions', "Allow debugging and profiling of extensions with the extension host being paused after start. Check the developer tools for the connection URI."),
	'--disable-gpu': localize('disableGPU', "Disable GPU hardware acceleration."),
	'--upload-logs': localize('uploadLogs', "Uploads logs from current session to a secure endpoint."),
	'--max-memory': localize('maxMemory', "Max memory size for a window (in Mbytes).")
};

export function formatOptions(options: { [name: string]: string; }, columns: number): string {
	let keys = Object.keys(options);
	let argLength = Math.max.apply(null, keys.map(k => k.length)) + 2/*left padding*/ + 1/*right padding*/;
	if (columns - argLength < 25) {
		// Use a condensed version on narrow terminals
		return keys.reduce((r, key) => r.concat([`  ${key}`, `      ${options[key]}`]), [] as string[]).join('\n');
	}
	let descriptionColumns = columns - argLength - 1;
	let result = '';
	keys.forEach(k => {
		let wrappedDescription = wrapText(options[k], descriptionColumns);
		let keyPadding = (<any>' ').repeat(argLength - k.length - 2/*left padding*/);
		if (result.length > 0) {
			result += '\n';
		}
		result += '  ' + k + keyPadding + wrappedDescription[0];
		for (let i = 1; i < wrappedDescription.length; i++) {
			result += '\n' + (<any>' ').repeat(argLength) + wrappedDescription[i];
		}
	});
	return result;
}

function wrapText(text: string, columns: number): string[] {
	let lines: string[] = [];
	while (text.length) {
		let index = text.length < columns ? text.length : text.lastIndexOf(' ', columns);
		let line = text.slice(0, index).trim();
		text = text.slice(index);
		lines.push(line);
	}
	return lines;
}

export function buildHelpMessage(fullName: string, name: string, version: string): string {
	const columns = (<any>process.stdout).isTTY ? (<any>process.stdout).columns : 80;
	const executable = `${name}${os.platform() === 'win32' ? '.exe' : ''}`;

	return `${fullName} ${version}

${ localize('usage', "Usage")}: ${executable} [${localize('options', "options")}] [${localize('paths', 'paths')}...]

${ isWindows ? localize('stdinWindows', "To read output from another program, append '-' (e.g. 'echo Hello World | {0} -')", product.applicationName) : localize('stdinUnix', "To read from stdin, append '-' (e.g. 'ps aux | grep code | {0} -')", product.applicationName)}

${ localize('optionsUpperCase', "Options")}:
${formatOptions(optionsHelp, columns)}

${ localize('extensionsManagement', "Extensions Management")}:
${formatOptions(extensionsHelp, columns)}

${ localize('troubleshooting', "Troubleshooting")}:
${formatOptions(troubleshootingHelp, columns)}`;
}

/**
 * Converts an argument into an array
 * @param arg a argument value. Can be undefined, an entry or an array
 */
export function asArray(arg: string | string[] | undefined): string[] {
	if (arg) {
		if (Array.isArray(arg)) {
			return arg;
		}
		return [arg];
	}
	return [];
}

/**
 * Returns whether an argument is present.
 */
export function hasArgs(arg: string | string[] | undefined): boolean {
	if (arg) {
		if (Array.isArray(arg)) {
			return !!arg.length;
		}
		return true;
	}
	return false;
}<|MERGE_RESOLUTION|>--- conflicted
+++ resolved
@@ -41,18 +41,15 @@
 		'install-source',
 		'upload-logs',
 		'driver',
-<<<<<<< HEAD
 		'trace-category-filter',
 		'trace-options',
-		'_'
-=======
+		'_',
 		// {{SQL CARBON EDIT}}
 	    'database',
 	    'server',
 		'user',
 		'command'
 		// {{SQL CARBON EDIT}}
->>>>>>> 3ae32ab0
 	],
 	boolean: [
 		// {{SQL CARBON EDIT}}
