--- conflicted
+++ resolved
@@ -10,7 +10,7 @@
 import { IConnectionProfile } from 'sql/parts/connection/common/interfaces';
 import * as sqlops from 'sqlops';
 import * as assert from 'assert';
-import { ServiceOptionType } from 'sql/workbench/api/common/sqlExtHostTypes';
+import { ServiceOptionType, ConnectionOptionSpecialType } from 'sql/workbench/api/common/sqlExtHostTypes';
 import { ConnectionProviderProperties } from 'sql/workbench/parts/connection/common/connectionProviderExtension';
 
 suite('SQL ProviderConnectionInfo tests', () => {
@@ -35,11 +35,7 @@
 
 	setup(() => {
 		let capabilities: ConnectionProviderProperties[] = [];
-<<<<<<< HEAD
 		let connectionProvider: sqlops.ConnectionProviderOptions = {
-=======
-		let connectionProvider: data.ConnectionProviderOptions = {
->>>>>>> 6edf5494
 			options: [
 				{
 					name: 'serverName',
@@ -50,11 +46,7 @@
 					defaultValue: undefined,
 					isIdentity: true,
 					isRequired: true,
-<<<<<<< HEAD
 					specialValueType: ConnectionOptionSpecialType.serverName,
-=======
-					specialValueType: 0,
->>>>>>> 6edf5494
 					valueType: ServiceOptionType.string
 				},
 				{
@@ -66,11 +58,7 @@
 					defaultValue: undefined,
 					isIdentity: true,
 					isRequired: true,
-<<<<<<< HEAD
 					specialValueType: ConnectionOptionSpecialType.databaseName,
-=======
-					specialValueType: 1,
->>>>>>> 6edf5494
 					valueType: ServiceOptionType.string
 				},
 				{
@@ -82,11 +70,7 @@
 					defaultValue: undefined,
 					isIdentity: true,
 					isRequired: true,
-<<<<<<< HEAD
 					specialValueType: ConnectionOptionSpecialType.userName,
-=======
-					specialValueType: 3,
->>>>>>> 6edf5494
 					valueType: ServiceOptionType.string
 				},
 				{
@@ -98,11 +82,7 @@
 					defaultValue: undefined,
 					isIdentity: true,
 					isRequired: true,
-<<<<<<< HEAD
 					specialValueType: ConnectionOptionSpecialType.authType,
-=======
-					specialValueType: 2,
->>>>>>> 6edf5494
 					valueType: ServiceOptionType.string
 				},
 				{
@@ -114,11 +94,7 @@
 					defaultValue: undefined,
 					isIdentity: true,
 					isRequired: true,
-<<<<<<< HEAD
 					specialValueType: ConnectionOptionSpecialType.password,
-=======
-					specialValueType: 4,
->>>>>>> 6edf5494
 					valueType: ServiceOptionType.string
 				},
 				{
