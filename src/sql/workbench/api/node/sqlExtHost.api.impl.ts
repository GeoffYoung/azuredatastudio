--- conflicted
+++ resolved
@@ -31,11 +31,8 @@
 import { IExtensionApiFactory } from 'vs/workbench/api/node/extHost.api.impl';
 import { ExtHostDashboardWebviews } from 'sql/workbench/api/node/extHostDashboardWebview';
 import { ExtHostConnectionManagement } from 'sql/workbench/api/node/extHostConnectionManagement';
-<<<<<<< HEAD
 import { ExtHostDashboard } from 'sql/workbench/api/node/extHostDashboard';
-=======
-import { ExtHostObjectExplorer } from './extHostObjectExplorer';
->>>>>>> db6e2e97
+import { ExtHostObjectExplorer } from 'sql/workbench/api/node/extHostObjectExplorer';
 
 export interface ISqlExtensionApiFactory {
 	vsCodeFactory(extension: IExtensionDescription): typeof vscode;
@@ -97,9 +94,6 @@
 				},
 				getCredentials(connectionId: string): Thenable<{ [name: string]: string }> {
 					return extHostConnectionManagement.$getCredentials(connectionId);
-				},
-				findObjectExplorerNodes(type: string, name: string, schema: string, database: string, parentObjectNames: string[]): Thenable<sqlops.NodeInfo[]> {
-					return extHostConnectionManagement.$findObjectExplorerNodes(type, name, schema, database, parentObjectNames);
 				}
 			};
 
@@ -120,6 +114,9 @@
 				},
 				getActiveConnectionNodes(): Thenable<sqlops.objectexplorer.ObjectExplorerNode[]> {
 					return extHostObjectExplorer.$getActiveConnectionNodes();
+				},
+				findNodes(connectionId: string, type: string, schema: string, name: string, database: string, parentObjectNames: string[]): Thenable<sqlops.objectexplorer.ObjectExplorerNode[]> {
+					return extHostObjectExplorer.$findNodes(connectionId, type, schema, name, database, parentObjectNames);
 				}
 			};
 
