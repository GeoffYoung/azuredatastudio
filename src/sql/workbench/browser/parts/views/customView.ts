--- conflicted
+++ resolved
@@ -321,11 +321,7 @@
 
 	private createTree() {
 		const actionItemProvider = (action: IAction) => action instanceof MenuItemAction ? this.instantiationService.createInstance(ContextAwareMenuItemActionItem, action) : undefined;
-<<<<<<< HEAD
 		const menus = this.instantiationService.createInstance(TreeMenus);
-=======
-		const menus = this.instantiationService.createInstance(TreeMenus, this.id);
->>>>>>> 0236c8e7
 		const dataSource = this.instantiationService.createInstance(TreeDataSource, this, this.container, this.id);
 		const renderer = this.instantiationService.createInstance(TreeRenderer, this.id, menus, actionItemProvider);
 		const controller = this.instantiationService.createInstance(TreeController, this.id, menus);
@@ -428,11 +424,7 @@
 	}
 
 	collapse(itemOrItems: ITreeItem | ITreeItem[]): Thenable<void> {
-<<<<<<< HEAD
 		if (this.tree) {
-=======
-		if(this.tree) {
->>>>>>> 0236c8e7
 			itemOrItems = Array.isArray(itemOrItems) ? itemOrItems : [itemOrItems];
 			return this.tree.collapseAll(itemOrItems);
 		}
@@ -829,7 +821,6 @@
 		super();
 	}
 
-<<<<<<< HEAD
 	getResourceActions(): IAction[] {
 		return this.mergeActions([
 			this.getActions(MenuId.ViewItemContext).primary,
@@ -844,38 +835,12 @@
 		]);
 	}
 
-=======
-	getResourceActions(element: ITreeItem): IAction[] {
-		return this.mergeActions([
-			this.getActions(MenuId.ViewItemContext, { key: 'viewItem', value: element.contextValue }).primary,
-			this.getActions(MenuId.DataExplorerContext).primary
-		]);
-	}
-
-	getResourceContextActions(element: ITreeItem): IAction[] {
-		return this.mergeActions([
-			this.getActions(MenuId.ViewItemContext, { key: 'viewItem', value: element.contextValue }).secondary,
-			this.getActions(MenuId.DataExplorerContext).secondary
-		]);
-	}
-
->>>>>>> 0236c8e7
 	private mergeActions(actions: IAction[][]): IAction[] {
 		return actions.reduce((p, c) => p.concat(...c.filter(a => p.findIndex(x => x.id === a.id) === -1)), [] as IAction[]);
 	}
 
-<<<<<<< HEAD
 	private getActions(menuId: MenuId): { primary: IAction[]; secondary: IAction[]; } {
 		const contextKeyService = this.contextKeyService.createScoped();
-=======
-	private getActions(menuId: MenuId, context?: { key: string, value: string }): { primary: IAction[]; secondary: IAction[]; } {
-		const contextKeyService = this.contextKeyService.createScoped();
-		contextKeyService.createKey('view', this.id);
-
-		if (context) {
-			contextKeyService.createKey(context.key, context.value);
-		}
->>>>>>> 0236c8e7
 
 		const menu = this.menuService.createMenu(menuId, contextKeyService);
 		const primary: IAction[] = [];
