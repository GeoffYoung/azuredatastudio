// Copyright (c) Jupyter Development Team.
// Distributed under the terms of the Modified BSD License.

<<<<<<< HEAD
import { JSONObject } from './jsonext';
import { URI } from 'vs/base/common/uri';
=======
import { JSONObject } from '../../models/jsonext';
import URI from 'vs/base/common/uri';
>>>>>>> 3ae32ab0

/**
 * The namespace for URL-related functions.
 */
export namespace URLExt {
	/**
	 * Normalize a url.
	 */
	export function normalize(url: string): string {
		return URI.parse(url).toString();
	}

	/**
	 * Join a sequence of url components and normalizes as in node `path.join`.
	 *
	 * @param parts - The url components.
	 *
	 * @returns the joined url.
	 */
	export function join(...parts: string[]): string {
		parts = parts || [];

		// Isolate the top element.
		const top = parts[0] || '';

		// Check whether protocol shorthand is being used.
		const shorthand = top.indexOf('//') === 0;

		// Parse the top element into a header collection.
		const header = top.match(/(\w+)(:)(\/\/)?/);
		const protocol = header && header[1];
		const colon = protocol && header[2];
		const slashes = colon && header[3];

		// Construct the URL prefix.
		const prefix = shorthand
			? '//'
			: [protocol, colon, slashes].filter(str => str).join('');

		// Construct the URL body omitting the prefix of the top value.
		const body = [top.indexOf(prefix) === 0 ? top.replace(prefix, '') : top]
			// Filter out top value if empty.
			.filter(str => str)
			// Remove leading slashes in all subsequent URL body elements.
			.concat(parts.slice(1).map(str => str.replace(/^\//, '')))
			.join('/')
			// Replace multiple slashes with one.
			.replace(/\/+/g, '/');

		return prefix + body;
	}

	/**
	 * Encode the components of a multi-segment url.
	 *
	 * @param url - The url to encode.
	 *
	 * @returns the encoded url.
	 *
	 * #### Notes
	 * Preserves the `'/'` separators.
	 * Should not include the base url, since all parts are escaped.
	 */
	export function encodeParts(url: string): string {
		return join(...url.split('/').map(encodeURIComponent));
	}

	/**
	 * Return a serialized object string suitable for a query.
	 *
	 * @param object - The source object.
	 *
	 * @returns an encoded url query.
	 *
	 * #### Notes
	 * Modified version of [stackoverflow](http://stackoverflow.com/a/30707423).
	 */
	export function objectToQueryString(value: JSONObject): string {
		const keys = Object.keys(value);

		if (!keys.length) {
			return '';
		}

		return (
			'?' +
			keys
			.map(key => {
				const content = encodeURIComponent(String(value[key]));
				return key + (content ? '=' + content : '');
			})
			.join('&')
		);
	}

	/**
	 * Return a parsed object that represents the values in a query string.
	 */
	export function queryStringToObject(
		value: string
	): { [key: string]: string } {
		return value
			.replace(/^\?/, '')
			.split('&')
			.reduce(
				(acc, val) => {
					const [key, value] = val.split('=');
					acc[key] = decodeURIComponent(value || '');
					return acc;
				},
				{} as { [key: string]: string }
			);
	}

	/**
	 * Test whether the url is a local url.
	 *
	 * #### Notes
	 * This function returns `false` for any fully qualified url, including
	 * `data:`, `file:`, and `//` protocol URLs.
	 */
	export function isLocal(url: string): boolean {
		// If if doesn't have a scheme such as file: or http:// it's local
		return !!URI.parse(url).scheme;
	}

	/**
	 * The interface for a URL object
	 */
	export interface IUrl {
		/**
		 * The full URL string that was parsed with both the protocol and host
		 * components converted to lower-case.
		 */
		href?: string;

		/**
		 * Identifies the URL's lower-cased protocol scheme.
		 */
		protocol?: string;

		/**
		 * The full lower-cased host portion of the URL, including the port if
		 * specified.
		 */
		host?: string;

		/**
		 * The lower-cased host name portion of the host component without the
		 * port included.
		 */
		hostname?: string;

		/**
		 * The numeric port portion of the host component.
		 */
		port?: string;

		/**
		 * The entire path section of the URL.
		 */
		pathname?: string;

		/**
		 * The "fragment" portion of the URL including the leading ASCII hash
		 * `(#)` character
		 */
		hash?: string;

		/**
		 * The search element, including leading question mark (`'?'`), if any,
		 * of the URL.
		 */
		search?: string;
	}
}<|MERGE_RESOLUTION|>--- conflicted
+++ resolved
@@ -1,13 +1,8 @@
 // Copyright (c) Jupyter Development Team.
 // Distributed under the terms of the Modified BSD License.
 
-<<<<<<< HEAD
-import { JSONObject } from './jsonext';
+import { JSONObject } from '../../models/jsonext';
 import { URI } from 'vs/base/common/uri';
-=======
-import { JSONObject } from '../../models/jsonext';
-import URI from 'vs/base/common/uri';
->>>>>>> 3ae32ab0
 
 /**
  * The namespace for URL-related functions.
