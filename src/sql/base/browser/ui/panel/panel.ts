/*---------------------------------------------------------------------------------------------
 *  Copyright (c) Microsoft Corporation. All rights reserved.
 *  Licensed under the Source EULA. See License.txt in the project root for license information.
 *--------------------------------------------------------------------------------------------*/

import { IThemable } from 'vs/platform/theme/common/styler';
import { Event, Emitter } from 'vs/base/common/event';
import { Dimension, EventType, $, addDisposableListener } from 'vs/base/browser/dom';
import { $ as qb } from 'sql/base/browser/builder';
import { IAction } from 'vs/base/common/actions';
import { IActionOptions, ActionBar } from 'vs/base/browser/ui/actionbar/actionbar';
import { StandardKeyboardEvent } from 'vs/base/browser/keyboardEvent';
import { KeyCode } from 'vs/base/common/keyCodes';
import './panelStyles';
import { Disposable } from 'vs/base/common/lifecycle';

export interface IPanelStyles {
}

export interface IPanelOptions {
	showHeaderWhenSingleView?: boolean;
}

export interface IPanelView {
	render(container: HTMLElement): void;
	layout(dimension: Dimension): void;
	remove?(): void;
}

export interface IPanelTab {
	title: string;
	identifier: string;
	view: IPanelView;
}

interface IInternalPanelTab extends IPanelTab {
	header: HTMLElement;
	label: HTMLElement;
	body: HTMLElement;
}

const defaultOptions: IPanelOptions = {
	showHeaderWhenSingleView: true
};

export type PanelTabIdentifier = string;

export class TabbedPanel extends Disposable implements IThemable {
	private _tabMap = new Map<PanelTabIdentifier, IInternalPanelTab>();
	private _shownTab: PanelTabIdentifier;
	public readonly headersize = 35;
	private header: HTMLElement;
	private tabList: HTMLElement;
	private body: HTMLElement;
	private parent: HTMLElement;
	private _actionbar: ActionBar;
	private _currentDimensions: Dimension;
	private _collapsed = false;
	private _headerVisible: boolean;

	private _onTabChange = new Emitter<PanelTabIdentifier>();
	public onTabChange: Event<PanelTabIdentifier> = this._onTabChange.event;

	private tabHistory: string[] = [];

	constructor(container: HTMLElement, private options: IPanelOptions = defaultOptions) {
		super();
		this.parent = $('.tabbedPanel');
		container.appendChild(this.parent);
		this.header = $('.composite.title');
		this.tabList = $('.tabList');
		this.tabList.setAttribute('role', 'tablist');
		this.tabList.style.height = this.headersize + 'px';
		this.header.appendChild(this.tabList);
		let actionbarcontainer = $('.title-actions');
		this._actionbar = new ActionBar(actionbarcontainer);
		this.header.appendChild(actionbarcontainer);
		if (options.showHeaderWhenSingleView) {
			this._headerVisible = true;
			this.parent.appendChild(this.header);
		} else {
			this._headerVisible = false;
		}
		this.body = $('.tabBody');
		this.body.setAttribute('role', 'tabpanel');
		this.body.setAttribute('tabindex', '0');
		this.parent.appendChild(this.body);
	}

	public dispose() {
		this.header.remove();
		this.tabList.remove();
		this.body.remove();
		this.parent.remove();
	}

	public contains(tab: IPanelTab): boolean {
		return this._tabMap.has(tab.identifier);
	}

	public pushTab(tab: IPanelTab): PanelTabIdentifier {
		let internalTab = tab as IInternalPanelTab;
		this._tabMap.set(tab.identifier, internalTab);
		this._createTab(internalTab);
		if (!this._shownTab) {
			this.showTab(tab.identifier);
		}
		if (this._tabMap.size > 1 && !this._headerVisible) {
			this.parent.insertBefore(this.header, this.parent.firstChild);
			this._headerVisible = true;
			this.layout(this._currentDimensions);
		}
		return tab.identifier as PanelTabIdentifier;
	}

	public pushAction(arg: IAction | IAction[], options: IActionOptions = {}): void {
		this._actionbar.push(arg, options);
	}

	public set actionBarContext(context: any) {
		this._actionbar.context = context;
	}

	private _createTab(tab: IInternalPanelTab): void {
		let tabHeaderElement = $('.tab-header');
		tabHeaderElement.setAttribute('tabindex', '0');
		tabHeaderElement.setAttribute('role', 'tab');
		tabHeaderElement.setAttribute('aria-selected', 'false');
		tabHeaderElement.setAttribute('aria-controls', tab.identifier);
		let tabElement = $('.tab');
		tabHeaderElement.appendChild(tabElement);
		let tabLabel = $('a.tabLabel');
		tabLabel.innerText = tab.title;
		tabElement.appendChild(tabLabel);
		addDisposableListener(tabHeaderElement, EventType.CLICK, e => this.showTab(tab.identifier));
		addDisposableListener(tabHeaderElement, EventType.KEY_DOWN, (e: KeyboardEvent) => {
			let event = new StandardKeyboardEvent(e);
			if (event.equals(KeyCode.Enter)) {
				this.showTab(tab.identifier);
				e.stopImmediatePropagation();
			}
		});
		this.tabList.appendChild(tabHeaderElement);
		tab.header = tabHeaderElement;
		tab.label = tabLabel;
	}

	public showTab(id: PanelTabIdentifier): void {
		let tab = this._tabMap.get(id);
		if (!tab || (this._shownTab && this._shownTab === id)) {
			return;
		}

		if (this._shownTab) {
			qb(this._tabMap.get(this._shownTab).label).removeClass('active');
			qb(this._tabMap.get(this._shownTab).header).removeClass('active');
			this._tabMap.get(this._shownTab).header.setAttribute('aria-selected', 'false');
		}

		let prevTab = this._tabMap.get(this._shownTab);
		if (prevTab) {
			prevTab.body.remove();
		}

		this._shownTab = id;
		this.tabHistory.push(id);
<<<<<<< HEAD
		qb(this.body).empty();
=======
		let tab = this._tabMap.get(this._shownTab);
		if (!tab.body) {
			tab.body = $('.tab-container');
			tab.body.style.width = '100%';
			tab.body.style.height = '100%';
			tab.view.render(tab.body);
		}
		this.body.appendChild(tab.body);
>>>>>>> 7d5ce7b5
		this.body.setAttribute('aria-labelledby', tab.identifier);
		qb(tab.label).addClass('active');
		qb(tab.header).addClass('active');
		tab.header.setAttribute('aria-selected', 'true');
		this._onTabChange.fire(id);
		if (this._currentDimensions) {
			this._layoutCurrentTab(new Dimension(this._currentDimensions.width, this._currentDimensions.height - this.headersize));
		}
	}

	public removeTab(tab: PanelTabIdentifier) {
		let actualTab = this._tabMap.get(tab);
		if (actualTab.view.remove) {
			actualTab.view.remove();
		}
		qb(actualTab.header).destroy();
		qb(actualTab.body).destroy();
		this._tabMap.delete(tab);
		if (this._shownTab === tab) {
			this._shownTab = undefined;
			while (this._shownTab === undefined && this.tabHistory.length > 0) {
				let lastTab = this.tabHistory.shift();
				if (this._tabMap.get(lastTab)) {
					this.showTab(lastTab);
				}
			}

			// this shouldn't happen but just in case
			if (this._shownTab === undefined && this._tabMap.size > 0) {
				this.showTab(this._tabMap.keys().next().value);
			}
		}

		if (!this.options.showHeaderWhenSingleView && this._tabMap.size === 1 && this._headerVisible) {
			this.header.remove();
			this._headerVisible = false;
			this.layout(this._currentDimensions);
		}
	}

	public style(styles: IPanelStyles): void {

	}

	public layout(dimension: Dimension): void {
		if (dimension) {
			this._currentDimensions = dimension;
			this.parent.style.height = dimension.height + 'px';
			this.parent.style.height = dimension.width + 'px';
			this.header.style.width = dimension.width + 'px';
			this.body.style.width = dimension.width + 'px';
			const bodyHeight = dimension.height - (this._headerVisible ? this.headersize : 0);
			this.body.style.height = bodyHeight + 'px';
			this._layoutCurrentTab(new Dimension(dimension.width, bodyHeight));
		}
	}

	private _layoutCurrentTab(dimension: Dimension): void {
		if (this._shownTab) {
			let tab = this._tabMap.get(this._shownTab);
			tab.body.style.width = dimension.width + 'px';
			tab.body.style.height = dimension.height + 'px';
			tab.view.layout(dimension);
		}
	}

	public focus(): void {

	}

	public set collapsed(val: boolean) {
		if (val === this._collapsed) {
			return;
		}

		this._collapsed = val === false ? false : true;
		if (this.collapsed) {
			this.body.remove();
		} else {
			this.parent.appendChild(this.body);
		}
	}

	public get collapsed(): boolean {
		return this._collapsed;
	}
}<|MERGE_RESOLUTION|>--- conflicted
+++ resolved
@@ -146,8 +146,7 @@
 	}
 
 	public showTab(id: PanelTabIdentifier): void {
-		let tab = this._tabMap.get(id);
-		if (!tab || (this._shownTab && this._shownTab === id)) {
+		if (this._shownTab && this._shownTab === id) {
 			return;
 		}
 
@@ -164,9 +163,6 @@
 
 		this._shownTab = id;
 		this.tabHistory.push(id);
-<<<<<<< HEAD
-		qb(this.body).empty();
-=======
 		let tab = this._tabMap.get(this._shownTab);
 		if (!tab.body) {
 			tab.body = $('.tab-container');
@@ -175,7 +171,6 @@
 			tab.view.render(tab.body);
 		}
 		this.body.appendChild(tab.body);
->>>>>>> 7d5ce7b5
 		this.body.setAttribute('aria-labelledby', tab.identifier);
 		qb(tab.label).addClass('active');
 		qb(tab.header).addClass('active');
