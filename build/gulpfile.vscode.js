--- conflicted
+++ resolved
@@ -58,34 +58,6 @@
 	.concat(baseModules);
 
 // Build
-<<<<<<< HEAD
-const builtInExtensions = require('./builtInExtensions.json');
-
-const excludedExtensions = [
-	'vscode-api-tests',
-	'vscode-colorize-tests',
-	'ms-vscode.node-debug',
-	'ms-vscode.node-debug2',
-	// {{SQL CARBON EDIT}}
-	'integration-tests'
-];
-
-// {{SQL CARBON EDIT}}
-const vsce = require('vsce');
-const sqlBuiltInExtensions = [
-	// Add SQL built-in extensions here.
-	// the extension will be excluded from SQLOps package and will have separate vsix packages
-	'agent',
-	'import',
-	'profiler',
-	'admin-pack',
-	'big-data-cluster',
-	'queryplan'
-];
-var azureExtensions = ['azurecore', 'mssql'];
-
-=======
->>>>>>> 7d5ce7b5
 const vscodeEntryPoints = _.flatten([
 	buildfile.entrypoint('vs/workbench/workbench.main'),
 	buildfile.base,
